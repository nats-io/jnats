// Copyright 2015-2018 The NATS Authors
// Licensed under the Apache License, Version 2.0 (the "License");
// you may not use this file except in compliance with the License.
// You may obtain a copy of the License at:
//
// http://www.apache.org/licenses/LICENSE-2.0
//
// Unless required by applicable law or agreed to in writing, software
// distributed under the License is distributed on an "AS IS" BASIS,
// WITHOUT WARRANTIES OR CONDITIONS OF ANY KIND, either express or implied.
// See the License for the specific language governing permissions and
// limitations under the License.

package io.nats.client.impl;

<<<<<<< HEAD
import java.nio.ByteBuffer;
import java.nio.CharBuffer;
import java.nio.charset.Charset;
import java.nio.charset.StandardCharsets;
import java.time.Duration;
import java.time.LocalDateTime;
import java.time.OffsetDateTime;
import java.time.ZoneId;
import java.time.ZonedDateTime;
import java.time.format.DateTimeFormatter;
import java.util.Arrays;
import java.util.concurrent.TimeoutException;

=======
>>>>>>> c86c6e35
import io.nats.client.Connection;
import io.nats.client.JetStream;
import io.nats.client.Message;
import io.nats.client.Subscription;
import io.nats.client.support.IncomingHeadersProcessor;
import io.nats.client.support.Status;

import java.nio.charset.Charset;

import static io.nats.client.support.NatsConstants.*;
import static java.nio.charset.StandardCharsets.US_ASCII;
import static java.nio.charset.StandardCharsets.UTF_8;

public class NatsMessage implements Message {

    public enum Kind {REGULAR, PROTOCOL, INCOMING}

    // Kind.REGULAR : just these fields
    private String subject;
    private String replyTo;
    private byte[] data;
    private boolean utf8mode;
    private Headers headers;
    private Status status;

    // Kind.INCOMING : subject, replyTo, data and these fields
    private String sid;
    private int protocolLineLength;

    // Kind.PROTOCOL : just this field
    private byte[] protocolBytes;

    // housekeeping
    private final Kind kind;
    private int sizeInBytes = -1;
    private int hdrLen = 0;
    private int dataLen = 0;
    private int totLen = 0;

    private NatsSubscription subscription;
<<<<<<< HEAD
    private Integer protocolLength = null;
    private MetaData jsMetaData = null;

    NatsMessage next; // for linked list

    // Acknowedgement protocol messages
    private static final byte[] AckAck = "+ACK".getBytes();
    private static final byte[] AckNak = "-NAK".getBytes();
    private static final byte[] AckProgress = "+WPI".getBytes();

    // special case
    private static final byte[] AckNextEmptyPayload = "+NXT {}".getBytes();
    private static final byte[] AckNext = "+NXT".getBytes();
    private static final byte[] AckTerm = "+TERM".getBytes();
    private static final byte[] AckNextOne = "+NXT {\"batch\":1}".getBytes();

    static final DateTimeFormatter rfc3339Formatter = DateTimeFormatter.ofPattern("yyyy-MM-dd'T'HH:mm:ssXXX");
=======

    NatsMessage next; // for linked list

    public NatsMessage(String subject, String replyTo, byte[] data, boolean utf8mode) {
        this(subject, replyTo, null, data, utf8mode);
    }

    public NatsMessage(Message message) {
        this(message.getSubject(), message.getReplyTo(),
                message.getHeaders(), message.getData(), message.isUtf8mode());
    }
>>>>>>> c86c6e35

    // Create a message to publish
    public NatsMessage(String subject, String replyTo, Headers headers, byte[] data, boolean utf8mode) {

        if (subject == null || subject.length() == 0) {
            throw new IllegalArgumentException("Subject is required");
        }

        if (replyTo != null && replyTo.length() == 0) {
            throw new IllegalArgumentException("ReplyTo cannot be the empty string");
        }

        kind = Kind.REGULAR;
        this.subject = subject;
        this.replyTo = replyTo;
        this.headers = headers;
        this.data = data;
        this.utf8mode = utf8mode;

        int replyToLen = replyTo == null ? 0 : replyTo.length();
        dataLen = data == null ? 0 : data.length;
        if (headers != null && !headers.isEmpty()) {
            hdrLen = headers.serializedLength();
        }
        else {
            hdrLen = 0;
        }
<<<<<<< HEAD
        this.protocolBytes = ByteBuffer.allocate(len);
        protocolBytes.put((byte) 'P').put((byte) 'U').put((byte) 'B').put((byte) ' ');
        protocolBytes.put(subject.getBytes(charset));
        protocolBytes.put((byte) ' ');

        if (replyTo != null) {
            protocolBytes.put(replyTo.getBytes(charset));
            protocolBytes.put((byte) ' ');
        }

        if (size > 0) {
            int base = protocolBytes.limit();
            for (int i = size; i > 0; i /= 10) {
                base--;
                protocolBytes.put(base, (byte) (i % 10 + (byte) '0'));
            }
        } else {
            protocolBytes.put((byte) '0');
=======
        totLen = hdrLen + dataLen;

        // initialize the builder with a reasonable length, preventing resize in 99.9% of the cases
        // 32 for misc + subject length doubled in case of utf8 mode + replyToLen + totLen (hdrLen + dataLen)
        ByteArrayBuilder bab = new ByteArrayBuilder(32 + (subject.length() * 2) + replyToLen + totLen);

        // protocol come first
        if (hdrLen > 0) {
            bab.append(HPUB_SP_BYTES);
        }
        else {
            bab.append(PUB_SP_BYTES);
        }

        // next comes the subject
        bab.append(subject, utf8mode ? UTF_8 : US_ASCII);
        bab.appendSpace();

        // reply to if it's there
        if (replyToLen > 0) {
            bab.append(replyTo);
            bab.appendSpace();
>>>>>>> c86c6e35
        }

        // header length if there are headers
        if (hdrLen > 0) {
            bab.append(Integer.toString(hdrLen));
            bab.appendSpace();
        }

        // payload length
        bab.append(Integer.toString(totLen));

        protocolBytes = bab.toByteArray();
    }

    // Create a protocol only message to publish
    NatsMessage(byte[] protocol) {
        this.kind = Kind.PROTOCOL;
        this.protocolBytes = protocol == null ? EMPTY_BODY : protocol;
    }

    // Create an incoming message for a subscriber
    // Doesn't check controlline size, since the server sent us the message
    NatsMessage(String sid, String subject, String replyTo, int protocolLength) {
        this.kind = Kind.INCOMING;
        this.sid = sid;
        this.subject = subject;
        this.replyTo = replyTo;
        this.protocolLineLength = protocolLength;
        // headers and data are set later and sizes are calculated during those setters
    }

    boolean isProtocol() {
        return kind == Kind.PROTOCOL;
    }

    // Will be null on an incoming message
    byte[] getProtocolBytes() {
        return this.protocolBytes;
    }

    int getControlLineLength() {
        return (this.protocolBytes != null) ? this.protocolBytes.length + 2 : -1;
    }

    long getSizeInBytes() {
<<<<<<< HEAD
        long sizeInBytes = 0;
        if (this.protocolBytes != null) {
            sizeInBytes += this.protocolBytes.limit();
        }
        if (this.protocolLength != null) {
            sizeInBytes += this.protocolLength;
        }
        if (data != null) {
            sizeInBytes += data.limit() + 4;// for 2x \r\n
        } else {
            sizeInBytes += 2;
=======
        if (sizeInBytes == -1) {
            sizeInBytes = protocolLineLength;
            if (protocolBytes != null) {
                sizeInBytes += protocolBytes.length;
            }
            if (hdrLen > 0) {
                sizeInBytes += hdrLen + 2; // CRLF
            }
            if (data == null) {
                sizeInBytes += 2; // CRLF
            } else {
                sizeInBytes += dataLen + 4; // CRLF
            }
>>>>>>> c86c6e35
        }
        return sizeInBytes;
    }

    @Override
    public String getSID() {
        return this.sid;
    }

    void setReplyTo(String replyTo) {
        this.replyTo = replyTo;
    }

    // Only for incoming messages, with no protocol bytes
    void setHeaders(IncomingHeadersProcessor ihp) {
        headers = ihp.getHeaders();
        status = ihp.getStatus();
        hdrLen = ihp.getSerializedLength();
        totLen = hdrLen + dataLen;
    }

    // Only for incoming messages, with no protocol bytes
    void setData(byte[] data) {
        this.data = data;
        dataLen = data.length;
        totLen = hdrLen + dataLen;
    }

    void setSubscription(NatsSubscription sub) {
        this.subscription = sub;
    }

    NatsSubscription getNatsSubscription() {
        return this.subscription;
    }

    @Override
    public Connection getConnection() {
        return this.subscription == null ? null : this.subscription.connection;
    }

    @Override
    public String getSubject() {
        return this.subject;
    }

    @Override
    public String getReplyTo() {
        return this.replyTo;
    }

    byte[] getSerializedHeader() {
        return headers == null ? null : headers.getSerialized();
    }

    @Override
    public boolean hasHeaders() {
        return headers != null;
    }

    @Override
    public Headers getHeaders() {
        return headers;
    }

    @Override
    public boolean hasStatus() {
        return status != null;
    }

    @Override
    public Status getStatus() {
        return status;
    }

    @Override
    public byte[] getData() {
        return this.data;
    }

    @Override
    public boolean isUtf8mode() {
        return utf8mode;
    }

    @Override
    public Subscription getSubscription() {
        return this.subscription;
    }

<<<<<<< HEAD
    private Connection getJetStreamValidatedConnection() {
        if (!this.isJetStream()) {
            throw new IllegalStateException("Message is not a jestream message");
        }

        if (getSubscription() == null) {
            throw new IllegalStateException("Messages is not bound to a subcription.");
        }

        Connection c = getConnection();
        if (c == null) {
            throw new IllegalStateException("Message is not bound to a connection");
        }
        return c;

    }

    private void ackReply(byte[] ackType) {
        try {
            ackReply(ackType, Duration.ZERO);
        } catch (InterruptedException e) {
            // we should never get here, but satisfy the linters.
            Thread.currentThread().interrupt();
        } catch (TimeoutException e) {
            // NOOP
        }
    }
    
    private boolean isPullMode() {
        if (!(this.subscription instanceof NatsJetStreamSubscription)) {
            return false;
        }
        return (((NatsJetStreamSubscription) this.subscription).pull > 0);
    }

    private void ackReply(byte[] ackType, Duration d) throws InterruptedException, TimeoutException {
        if (!this.isJetStream()) {
            throw new IllegalStateException("Message is not a jestream message");
        }
        if (d == null) {
            throw new IllegalArgumentException("Duration cannot be null.");
        }

        boolean isSync = (d != Duration.ZERO);
        Connection nc = getJetStreamValidatedConnection();

        if (isPullMode()) {
           if (Arrays.equals(ackType, AckAck)) {
              nc.publish(replyTo, subscription.getSubject(), AckNext);
           } else if (Arrays.equals(ackType, AckNak) || Arrays.equals(ackType, AckTerm)) {
                nc.publish(replyTo, subscription.getSubject(), AckNextOne);
           }
           if (isSync && nc.request(replyTo, null, d) == null) {
                throw new TimeoutException("Ack request next timed out.");
           }

        } else if (isSync && nc.request(replyTo, ackType, d) == null) {
            throw new TimeoutException("Ack response timed out.");
        } else {
            nc.publish(replyTo, ackType);
        }
    }

    @Override
    public void ack() {
        ackReply(AckAck);
    }

    @Override
    public void ackSync(Duration d) throws InterruptedException, TimeoutException {
        ackReply(AckAck, d);
    }

    @Override
    public void nak(){
        ackReply(AckNak);
    }

    @Override
    public void inProgress() {
        ackReply(AckProgress);
    }

    @Override
    public void term() {
        ackReply(AckTerm);
    }

    public void toDOackNextRequest(ZonedDateTime expiry, long batch, boolean noWait) {

        if (batch < 0) {
            throw new IllegalArgumentException();
        }

        Connection c = getConnection();
        if (c == null) {
            throw new IllegalStateException("Message is not bound to a connection");
        }
        
        // minor optimization for the ack.
        byte[] payload;
        if (expiry == null && batch == 0 && !noWait) {
            payload = AckNextEmptyPayload;
        } else {
            StringBuilder sb = new StringBuilder("+ACKNXT {");
            if (expiry != null) {
                String s = rfc3339Formatter.format(expiry);
                sb.append("\"expires\" : \"" + s + "\",");
            }
            if (batch > 0) {
                sb.append("\"batch\" : " + batch + ",");
            }
            if (noWait) {
                sb.append("\"no_wait\" : true");
            }
            
            // remove potential trailing ','
            if (sb.codePointAt(sb.length()-1) == ',') {
               sb.setLength(sb.length()-1);
            }
            
            sb.append("}");
            payload = sb.toString().getBytes();
        }

        c.publish(replyTo, subject, payload);
    }

    public MetaData metaData() {
        if (this.jsMetaData == null) {
            this.jsMetaData = new NatsJetstreamMetaData();
        }
        return this.jsMetaData;
    }

    public class NatsJetstreamMetaData implements Message.MetaData {

        private String stream;
        private String consumer;
        private long delivered;
        private long streamSeq;
        private long consumerSeq;
        private ZonedDateTime timestamp;
        private long pending = -1;

        private void throwNotJSMsgException(String subject) {
            throw new IllegalArgumentException("Message is not a jetstream message.  ReplySubject: <" + subject + ">");
        }

        NatsJetstreamMetaData() {
            if (!isJetStream()) {
                throwNotJSMsgException(replyTo);
            }

            String[] parts = replyTo.split("\\.");
            if (parts.length < 8 || parts.length > 9 || !"ACK".equals(parts[1])) {
                throwNotJSMsgException(replyTo);
            }

            stream = parts[2];
            consumer = parts[3];
            delivered = Long.parseLong(parts[4]);
            streamSeq = Long.parseLong(parts[5]);
            consumerSeq = Long.parseLong(parts[6]);

            // not so clever way to seperate nanos from seconds
            long tsi = Long.parseLong(parts[7]);
            long seconds = tsi / 1000000000;
            int nanos = (int) (tsi - ((tsi / 1000000000) * 1000000000));
            LocalDateTime ltd = LocalDateTime.ofEpochSecond(seconds, nanos, OffsetDateTime.now().getOffset());
            timestamp = ZonedDateTime.of(ltd, ZoneId.systemDefault());

            if (parts.length == 9) {
                pending = Long.parseLong(parts[8]);
            }
        }

        @Override
        public String getStream() {
            return stream;
        }

        @Override
        public String getConsumer() {
            return consumer;
        }

        @Override
        public long deliveredCount() {
            return delivered;
        }

        @Override
        public long streamSequence() {
            return streamSeq;
        }

        @Override
        public long consumerSequence() {
            return consumerSeq;
        }

        @Override
        public long pendingCount() {
            return pending;
        }

        @Override
        public ZonedDateTime timestamp() {
            return timestamp;
        }
    }

    @Override
    public boolean isJetStream() {
        return replyTo != null && replyTo.startsWith("$JS");
=======
    @Override
    public String toString() {
        String hdrString = headers == null ? "" : new String(headers.getSerialized(), US_ASCII).replace("\r", "+").replace("\n", "+");
        return "NatsMessage:" +
                "\n  subject='" + subject + '\'' +
                "\n  replyTo='" + replyTo + '\'' +
                "\n  data=" + (data == null ? null : new String(data, UTF_8)) +
                "\n  utf8mode=" + utf8mode +
                "\n  headers=" + hdrString +
                "\n  sid='" + sid + '\'' +
                "\n  protocolLineLength=" + protocolLineLength +
                "\n  protocolBytes=" + (protocolBytes == null ? null : new String(protocolBytes, UTF_8)) +
                "\n  kind=" + kind +
                "\n  sizeInBytes=" + sizeInBytes +
                "\n  hdrLen=" + hdrLen +
                "\n  dataLen=" + dataLen +
                "\n  totLen=" + totLen +
                "\n  subscription=" + subscription +
                "\n  next=" + next;
    }

    /**
     * The builder is for building normal publish/request messages,
     * as an option for client use developers instead of the normal constructor
     */
    public static class Builder {
        String subject;
        String replyTo;
        Headers headers;
        byte[] data;
        boolean utf8mode;

        /**
         * Set the subject
         *
         * @param subject the subject
         * @return the builder
         */
        public Builder subject(final String subject) {
            this.subject = subject;
            return this;
        }

        /**
         * Set the reply to
         *
         * @param replyTo the reply to
         * @return the builder
         */
        public Builder replyTo(final String replyTo) {
            this.replyTo = replyTo;
            return this;
        }

        /**
         * Set the headers
         *
         * @param headers the headers
         * @return the builder
         */
        public Builder headers(final Headers headers) {
            this.headers = headers;
            return this;
        }

        /**
         * Set the data from a string
         *
         * @param data the data string
         * @param charset the charset, for example {@code StandardCharsets.UTF_8}
         * @return the builder
         */
        public Builder data(final String data, final Charset charset) {
            //
            this.data = data.getBytes(charset);
            return this;
        }

        /**
         * Set the data from a byte array. null data is left as is
         *
         * @param data the data
         * @return the builder
         */
        public Builder dataKeepNull(final byte[] data) {
            this.data = data;
            return this;
        }

        /**
         * Set the data from a byte array. null data changed to empty byte array
         *
         * @param data the data
         * @return the builder
         */
        public Builder dataOrEmpty(final byte[] data) {
            this.data = data == null ? EMPTY_BODY : data;
            return this;
        }

        /**
         * Set if the subject should be treated as utf
         *
         * @param utf8mode true if utf8 mode for subject
         * @return the builder
         */
        public Builder utf8mode(final boolean utf8mode) {
            this.utf8mode = utf8mode;
            return this;
        }

        /**
         * Build the {@code NatsMessage} object
         *
         * @return the {@code NatsMessage}
         */
        public NatsMessage build() {
            return new NatsMessage(subject, replyTo, headers, data, utf8mode);
        }
>>>>>>> c86c6e35
    }
}
<|MERGE_RESOLUTION|>--- conflicted
+++ resolved
@@ -1,674 +1,630 @@
-// Copyright 2015-2018 The NATS Authors
-// Licensed under the Apache License, Version 2.0 (the "License");
-// you may not use this file except in compliance with the License.
-// You may obtain a copy of the License at:
-//
-// http://www.apache.org/licenses/LICENSE-2.0
-//
-// Unless required by applicable law or agreed to in writing, software
-// distributed under the License is distributed on an "AS IS" BASIS,
-// WITHOUT WARRANTIES OR CONDITIONS OF ANY KIND, either express or implied.
-// See the License for the specific language governing permissions and
-// limitations under the License.
-
-package io.nats.client.impl;
-
-<<<<<<< HEAD
-import java.nio.ByteBuffer;
-import java.nio.CharBuffer;
-import java.nio.charset.Charset;
-import java.nio.charset.StandardCharsets;
-import java.time.Duration;
-import java.time.LocalDateTime;
-import java.time.OffsetDateTime;
-import java.time.ZoneId;
-import java.time.ZonedDateTime;
-import java.time.format.DateTimeFormatter;
-import java.util.Arrays;
-import java.util.concurrent.TimeoutException;
-
-=======
->>>>>>> c86c6e35
-import io.nats.client.Connection;
-import io.nats.client.JetStream;
-import io.nats.client.Message;
-import io.nats.client.Subscription;
-import io.nats.client.support.IncomingHeadersProcessor;
-import io.nats.client.support.Status;
-
-import java.nio.charset.Charset;
-
-import static io.nats.client.support.NatsConstants.*;
-import static java.nio.charset.StandardCharsets.US_ASCII;
-import static java.nio.charset.StandardCharsets.UTF_8;
-
-public class NatsMessage implements Message {
-
-    public enum Kind {REGULAR, PROTOCOL, INCOMING}
-
-    // Kind.REGULAR : just these fields
-    private String subject;
-    private String replyTo;
-    private byte[] data;
-    private boolean utf8mode;
-    private Headers headers;
-    private Status status;
-
-    // Kind.INCOMING : subject, replyTo, data and these fields
-    private String sid;
-    private int protocolLineLength;
-
-    // Kind.PROTOCOL : just this field
-    private byte[] protocolBytes;
-
-    // housekeeping
-    private final Kind kind;
-    private int sizeInBytes = -1;
-    private int hdrLen = 0;
-    private int dataLen = 0;
-    private int totLen = 0;
-
-    private NatsSubscription subscription;
-<<<<<<< HEAD
-    private Integer protocolLength = null;
-    private MetaData jsMetaData = null;
-
-    NatsMessage next; // for linked list
-
-    // Acknowedgement protocol messages
-    private static final byte[] AckAck = "+ACK".getBytes();
-    private static final byte[] AckNak = "-NAK".getBytes();
-    private static final byte[] AckProgress = "+WPI".getBytes();
-
-    // special case
-    private static final byte[] AckNextEmptyPayload = "+NXT {}".getBytes();
-    private static final byte[] AckNext = "+NXT".getBytes();
-    private static final byte[] AckTerm = "+TERM".getBytes();
-    private static final byte[] AckNextOne = "+NXT {\"batch\":1}".getBytes();
-
-    static final DateTimeFormatter rfc3339Formatter = DateTimeFormatter.ofPattern("yyyy-MM-dd'T'HH:mm:ssXXX");
-=======
-
-    NatsMessage next; // for linked list
-
-    public NatsMessage(String subject, String replyTo, byte[] data, boolean utf8mode) {
-        this(subject, replyTo, null, data, utf8mode);
-    }
-
-    public NatsMessage(Message message) {
-        this(message.getSubject(), message.getReplyTo(),
-                message.getHeaders(), message.getData(), message.isUtf8mode());
-    }
->>>>>>> c86c6e35
-
-    // Create a message to publish
-    public NatsMessage(String subject, String replyTo, Headers headers, byte[] data, boolean utf8mode) {
-
-        if (subject == null || subject.length() == 0) {
-            throw new IllegalArgumentException("Subject is required");
-        }
-
-        if (replyTo != null && replyTo.length() == 0) {
-            throw new IllegalArgumentException("ReplyTo cannot be the empty string");
-        }
-
-        kind = Kind.REGULAR;
-        this.subject = subject;
-        this.replyTo = replyTo;
-        this.headers = headers;
-        this.data = data;
-        this.utf8mode = utf8mode;
-
-        int replyToLen = replyTo == null ? 0 : replyTo.length();
-        dataLen = data == null ? 0 : data.length;
-        if (headers != null && !headers.isEmpty()) {
-            hdrLen = headers.serializedLength();
-        }
-        else {
-            hdrLen = 0;
-        }
-<<<<<<< HEAD
-        this.protocolBytes = ByteBuffer.allocate(len);
-        protocolBytes.put((byte) 'P').put((byte) 'U').put((byte) 'B').put((byte) ' ');
-        protocolBytes.put(subject.getBytes(charset));
-        protocolBytes.put((byte) ' ');
-
-        if (replyTo != null) {
-            protocolBytes.put(replyTo.getBytes(charset));
-            protocolBytes.put((byte) ' ');
-        }
-
-        if (size > 0) {
-            int base = protocolBytes.limit();
-            for (int i = size; i > 0; i /= 10) {
-                base--;
-                protocolBytes.put(base, (byte) (i % 10 + (byte) '0'));
-            }
-        } else {
-            protocolBytes.put((byte) '0');
-=======
-        totLen = hdrLen + dataLen;
-
-        // initialize the builder with a reasonable length, preventing resize in 99.9% of the cases
-        // 32 for misc + subject length doubled in case of utf8 mode + replyToLen + totLen (hdrLen + dataLen)
-        ByteArrayBuilder bab = new ByteArrayBuilder(32 + (subject.length() * 2) + replyToLen + totLen);
-
-        // protocol come first
-        if (hdrLen > 0) {
-            bab.append(HPUB_SP_BYTES);
-        }
-        else {
-            bab.append(PUB_SP_BYTES);
-        }
-
-        // next comes the subject
-        bab.append(subject, utf8mode ? UTF_8 : US_ASCII);
-        bab.appendSpace();
-
-        // reply to if it's there
-        if (replyToLen > 0) {
-            bab.append(replyTo);
-            bab.appendSpace();
->>>>>>> c86c6e35
-        }
-
-        // header length if there are headers
-        if (hdrLen > 0) {
-            bab.append(Integer.toString(hdrLen));
-            bab.appendSpace();
-        }
-
-        // payload length
-        bab.append(Integer.toString(totLen));
-
-        protocolBytes = bab.toByteArray();
-    }
-
-    // Create a protocol only message to publish
-    NatsMessage(byte[] protocol) {
-        this.kind = Kind.PROTOCOL;
-        this.protocolBytes = protocol == null ? EMPTY_BODY : protocol;
-    }
-
-    // Create an incoming message for a subscriber
-    // Doesn't check controlline size, since the server sent us the message
-    NatsMessage(String sid, String subject, String replyTo, int protocolLength) {
-        this.kind = Kind.INCOMING;
-        this.sid = sid;
-        this.subject = subject;
-        this.replyTo = replyTo;
-        this.protocolLineLength = protocolLength;
-        // headers and data are set later and sizes are calculated during those setters
-    }
-
-    boolean isProtocol() {
-        return kind == Kind.PROTOCOL;
-    }
-
-    // Will be null on an incoming message
-    byte[] getProtocolBytes() {
-        return this.protocolBytes;
-    }
-
-    int getControlLineLength() {
-        return (this.protocolBytes != null) ? this.protocolBytes.length + 2 : -1;
-    }
-
-    long getSizeInBytes() {
-<<<<<<< HEAD
-        long sizeInBytes = 0;
-        if (this.protocolBytes != null) {
-            sizeInBytes += this.protocolBytes.limit();
-        }
-        if (this.protocolLength != null) {
-            sizeInBytes += this.protocolLength;
-        }
-        if (data != null) {
-            sizeInBytes += data.limit() + 4;// for 2x \r\n
-        } else {
-            sizeInBytes += 2;
-=======
-        if (sizeInBytes == -1) {
-            sizeInBytes = protocolLineLength;
-            if (protocolBytes != null) {
-                sizeInBytes += protocolBytes.length;
-            }
-            if (hdrLen > 0) {
-                sizeInBytes += hdrLen + 2; // CRLF
-            }
-            if (data == null) {
-                sizeInBytes += 2; // CRLF
-            } else {
-                sizeInBytes += dataLen + 4; // CRLF
-            }
->>>>>>> c86c6e35
-        }
-        return sizeInBytes;
-    }
-
-    @Override
-    public String getSID() {
-        return this.sid;
-    }
-
-    void setReplyTo(String replyTo) {
-        this.replyTo = replyTo;
-    }
-
-    // Only for incoming messages, with no protocol bytes
-    void setHeaders(IncomingHeadersProcessor ihp) {
-        headers = ihp.getHeaders();
-        status = ihp.getStatus();
-        hdrLen = ihp.getSerializedLength();
-        totLen = hdrLen + dataLen;
-    }
-
-    // Only for incoming messages, with no protocol bytes
-    void setData(byte[] data) {
-        this.data = data;
-        dataLen = data.length;
-        totLen = hdrLen + dataLen;
-    }
-
-    void setSubscription(NatsSubscription sub) {
-        this.subscription = sub;
-    }
-
-    NatsSubscription getNatsSubscription() {
-        return this.subscription;
-    }
-
-    @Override
-    public Connection getConnection() {
-        return this.subscription == null ? null : this.subscription.connection;
-    }
-
-    @Override
-    public String getSubject() {
-        return this.subject;
-    }
-
-    @Override
-    public String getReplyTo() {
-        return this.replyTo;
-    }
-
-    byte[] getSerializedHeader() {
-        return headers == null ? null : headers.getSerialized();
-    }
-
-    @Override
-    public boolean hasHeaders() {
-        return headers != null;
-    }
-
-    @Override
-    public Headers getHeaders() {
-        return headers;
-    }
-
-    @Override
-    public boolean hasStatus() {
-        return status != null;
-    }
-
-    @Override
-    public Status getStatus() {
-        return status;
-    }
-
-    @Override
-    public byte[] getData() {
-        return this.data;
-    }
-
-    @Override
-    public boolean isUtf8mode() {
-        return utf8mode;
-    }
-
-    @Override
-    public Subscription getSubscription() {
-        return this.subscription;
-    }
-
-<<<<<<< HEAD
-    private Connection getJetStreamValidatedConnection() {
-        if (!this.isJetStream()) {
-            throw new IllegalStateException("Message is not a jestream message");
-        }
-
-        if (getSubscription() == null) {
-            throw new IllegalStateException("Messages is not bound to a subcription.");
-        }
-
-        Connection c = getConnection();
-        if (c == null) {
-            throw new IllegalStateException("Message is not bound to a connection");
-        }
-        return c;
-
-    }
-
-    private void ackReply(byte[] ackType) {
-        try {
-            ackReply(ackType, Duration.ZERO);
-        } catch (InterruptedException e) {
-            // we should never get here, but satisfy the linters.
-            Thread.currentThread().interrupt();
-        } catch (TimeoutException e) {
-            // NOOP
-        }
-    }
-    
-    private boolean isPullMode() {
-        if (!(this.subscription instanceof NatsJetStreamSubscription)) {
-            return false;
-        }
-        return (((NatsJetStreamSubscription) this.subscription).pull > 0);
-    }
-
-    private void ackReply(byte[] ackType, Duration d) throws InterruptedException, TimeoutException {
-        if (!this.isJetStream()) {
-            throw new IllegalStateException("Message is not a jestream message");
-        }
-        if (d == null) {
-            throw new IllegalArgumentException("Duration cannot be null.");
-        }
-
-        boolean isSync = (d != Duration.ZERO);
-        Connection nc = getJetStreamValidatedConnection();
-
-        if (isPullMode()) {
-           if (Arrays.equals(ackType, AckAck)) {
-              nc.publish(replyTo, subscription.getSubject(), AckNext);
-           } else if (Arrays.equals(ackType, AckNak) || Arrays.equals(ackType, AckTerm)) {
-                nc.publish(replyTo, subscription.getSubject(), AckNextOne);
-           }
-           if (isSync && nc.request(replyTo, null, d) == null) {
-                throw new TimeoutException("Ack request next timed out.");
-           }
-
-        } else if (isSync && nc.request(replyTo, ackType, d) == null) {
-            throw new TimeoutException("Ack response timed out.");
-        } else {
-            nc.publish(replyTo, ackType);
-        }
-    }
-
-    @Override
-    public void ack() {
-        ackReply(AckAck);
-    }
-
-    @Override
-    public void ackSync(Duration d) throws InterruptedException, TimeoutException {
-        ackReply(AckAck, d);
-    }
-
-    @Override
-    public void nak(){
-        ackReply(AckNak);
-    }
-
-    @Override
-    public void inProgress() {
-        ackReply(AckProgress);
-    }
-
-    @Override
-    public void term() {
-        ackReply(AckTerm);
-    }
-
-    public void toDOackNextRequest(ZonedDateTime expiry, long batch, boolean noWait) {
-
-        if (batch < 0) {
-            throw new IllegalArgumentException();
-        }
-
-        Connection c = getConnection();
-        if (c == null) {
-            throw new IllegalStateException("Message is not bound to a connection");
-        }
-        
-        // minor optimization for the ack.
-        byte[] payload;
-        if (expiry == null && batch == 0 && !noWait) {
-            payload = AckNextEmptyPayload;
-        } else {
-            StringBuilder sb = new StringBuilder("+ACKNXT {");
-            if (expiry != null) {
-                String s = rfc3339Formatter.format(expiry);
-                sb.append("\"expires\" : \"" + s + "\",");
-            }
-            if (batch > 0) {
-                sb.append("\"batch\" : " + batch + ",");
-            }
-            if (noWait) {
-                sb.append("\"no_wait\" : true");
-            }
-            
-            // remove potential trailing ','
-            if (sb.codePointAt(sb.length()-1) == ',') {
-               sb.setLength(sb.length()-1);
-            }
-            
-            sb.append("}");
-            payload = sb.toString().getBytes();
-        }
-
-        c.publish(replyTo, subject, payload);
-    }
-
-    public MetaData metaData() {
-        if (this.jsMetaData == null) {
-            this.jsMetaData = new NatsJetstreamMetaData();
-        }
-        return this.jsMetaData;
-    }
-
-    public class NatsJetstreamMetaData implements Message.MetaData {
-
-        private String stream;
-        private String consumer;
-        private long delivered;
-        private long streamSeq;
-        private long consumerSeq;
-        private ZonedDateTime timestamp;
-        private long pending = -1;
-
-        private void throwNotJSMsgException(String subject) {
-            throw new IllegalArgumentException("Message is not a jetstream message.  ReplySubject: <" + subject + ">");
-        }
-
-        NatsJetstreamMetaData() {
-            if (!isJetStream()) {
-                throwNotJSMsgException(replyTo);
-            }
-
-            String[] parts = replyTo.split("\\.");
-            if (parts.length < 8 || parts.length > 9 || !"ACK".equals(parts[1])) {
-                throwNotJSMsgException(replyTo);
-            }
-
-            stream = parts[2];
-            consumer = parts[3];
-            delivered = Long.parseLong(parts[4]);
-            streamSeq = Long.parseLong(parts[5]);
-            consumerSeq = Long.parseLong(parts[6]);
-
-            // not so clever way to seperate nanos from seconds
-            long tsi = Long.parseLong(parts[7]);
-            long seconds = tsi / 1000000000;
-            int nanos = (int) (tsi - ((tsi / 1000000000) * 1000000000));
-            LocalDateTime ltd = LocalDateTime.ofEpochSecond(seconds, nanos, OffsetDateTime.now().getOffset());
-            timestamp = ZonedDateTime.of(ltd, ZoneId.systemDefault());
-
-            if (parts.length == 9) {
-                pending = Long.parseLong(parts[8]);
-            }
-        }
-
-        @Override
-        public String getStream() {
-            return stream;
-        }
-
-        @Override
-        public String getConsumer() {
-            return consumer;
-        }
-
-        @Override
-        public long deliveredCount() {
-            return delivered;
-        }
-
-        @Override
-        public long streamSequence() {
-            return streamSeq;
-        }
-
-        @Override
-        public long consumerSequence() {
-            return consumerSeq;
-        }
-
-        @Override
-        public long pendingCount() {
-            return pending;
-        }
-
-        @Override
-        public ZonedDateTime timestamp() {
-            return timestamp;
-        }
-    }
-
-    @Override
-    public boolean isJetStream() {
-        return replyTo != null && replyTo.startsWith("$JS");
-=======
-    @Override
-    public String toString() {
-        String hdrString = headers == null ? "" : new String(headers.getSerialized(), US_ASCII).replace("\r", "+").replace("\n", "+");
-        return "NatsMessage:" +
-                "\n  subject='" + subject + '\'' +
-                "\n  replyTo='" + replyTo + '\'' +
-                "\n  data=" + (data == null ? null : new String(data, UTF_8)) +
-                "\n  utf8mode=" + utf8mode +
-                "\n  headers=" + hdrString +
-                "\n  sid='" + sid + '\'' +
-                "\n  protocolLineLength=" + protocolLineLength +
-                "\n  protocolBytes=" + (protocolBytes == null ? null : new String(protocolBytes, UTF_8)) +
-                "\n  kind=" + kind +
-                "\n  sizeInBytes=" + sizeInBytes +
-                "\n  hdrLen=" + hdrLen +
-                "\n  dataLen=" + dataLen +
-                "\n  totLen=" + totLen +
-                "\n  subscription=" + subscription +
-                "\n  next=" + next;
-    }
-
-    /**
-     * The builder is for building normal publish/request messages,
-     * as an option for client use developers instead of the normal constructor
-     */
-    public static class Builder {
-        String subject;
-        String replyTo;
-        Headers headers;
-        byte[] data;
-        boolean utf8mode;
-
-        /**
-         * Set the subject
-         *
-         * @param subject the subject
-         * @return the builder
-         */
-        public Builder subject(final String subject) {
-            this.subject = subject;
-            return this;
-        }
-
-        /**
-         * Set the reply to
-         *
-         * @param replyTo the reply to
-         * @return the builder
-         */
-        public Builder replyTo(final String replyTo) {
-            this.replyTo = replyTo;
-            return this;
-        }
-
-        /**
-         * Set the headers
-         *
-         * @param headers the headers
-         * @return the builder
-         */
-        public Builder headers(final Headers headers) {
-            this.headers = headers;
-            return this;
-        }
-
-        /**
-         * Set the data from a string
-         *
-         * @param data the data string
-         * @param charset the charset, for example {@code StandardCharsets.UTF_8}
-         * @return the builder
-         */
-        public Builder data(final String data, final Charset charset) {
-            //
-            this.data = data.getBytes(charset);
-            return this;
-        }
-
-        /**
-         * Set the data from a byte array. null data is left as is
-         *
-         * @param data the data
-         * @return the builder
-         */
-        public Builder dataKeepNull(final byte[] data) {
-            this.data = data;
-            return this;
-        }
-
-        /**
-         * Set the data from a byte array. null data changed to empty byte array
-         *
-         * @param data the data
-         * @return the builder
-         */
-        public Builder dataOrEmpty(final byte[] data) {
-            this.data = data == null ? EMPTY_BODY : data;
-            return this;
-        }
-
-        /**
-         * Set if the subject should be treated as utf
-         *
-         * @param utf8mode true if utf8 mode for subject
-         * @return the builder
-         */
-        public Builder utf8mode(final boolean utf8mode) {
-            this.utf8mode = utf8mode;
-            return this;
-        }
-
-        /**
-         * Build the {@code NatsMessage} object
-         *
-         * @return the {@code NatsMessage}
-         */
-        public NatsMessage build() {
-            return new NatsMessage(subject, replyTo, headers, data, utf8mode);
-        }
->>>>>>> c86c6e35
-    }
-}
+// Copyright 2015-2018 The NATS Authors
+// Licensed under the Apache License, Version 2.0 (the "License");
+// you may not use this file except in compliance with the License.
+// You may obtain a copy of the License at:
+//
+// http://www.apache.org/licenses/LICENSE-2.0
+//
+// Unless required by applicable law or agreed to in writing, software
+// distributed under the License is distributed on an "AS IS" BASIS,
+// WITHOUT WARRANTIES OR CONDITIONS OF ANY KIND, either express or implied.
+// See the License for the specific language governing permissions and
+// limitations under the License.
+
+package io.nats.client.impl;
+
+import java.nio.ByteBuffer;
+import java.nio.CharBuffer;
+import java.nio.charset.Charset;
+import java.nio.charset.StandardCharsets;
+import java.time.Duration;
+import java.time.LocalDateTime;
+import java.time.OffsetDateTime;
+import java.time.ZoneId;
+import java.time.ZonedDateTime;
+import java.time.format.DateTimeFormatter;
+import java.util.Arrays;
+import java.util.concurrent.TimeoutException;
+
+import io.nats.client.Connection;
+import io.nats.client.JetStream;
+import io.nats.client.Message;
+import io.nats.client.Subscription;
+import io.nats.client.support.IncomingHeadersProcessor;
+import io.nats.client.support.Status;
+
+import java.nio.charset.Charset;
+
+import static io.nats.client.support.NatsConstants.*;
+import static java.nio.charset.StandardCharsets.US_ASCII;
+import static java.nio.charset.StandardCharsets.UTF_8;
+
+public class NatsMessage implements Message {
+
+    public enum Kind {REGULAR, PROTOCOL, INCOMING}
+
+    // Kind.REGULAR : just these fields
+    private String subject;
+    private String replyTo;
+    private byte[] data;
+    private boolean utf8mode;
+    private Headers headers;
+    private Status status;
+
+    // Kind.INCOMING : subject, replyTo, data and these fields
+    private String sid;
+    private int protocolLineLength;
+
+    // Kind.PROTOCOL : just this field
+    private byte[] protocolBytes;
+
+    // housekeeping
+    private final Kind kind;
+    private int sizeInBytes = -1;
+    private int hdrLen = 0;
+    private int dataLen = 0;
+    private int totLen = 0;
+
+    private NatsSubscription subscription;
+    private Integer protocolLength = null;
+    private MetaData jsMetaData = null;
+
+    NatsMessage next; // for linked list
+
+    // Acknowedgement protocol messages
+    private static final byte[] AckAck = "+ACK".getBytes();
+    private static final byte[] AckNak = "-NAK".getBytes();
+    private static final byte[] AckProgress = "+WPI".getBytes();
+
+    // special case
+    private static final byte[] AckNextEmptyPayload = "+NXT {}".getBytes();
+    private static final byte[] AckNext = "+NXT".getBytes();
+    private static final byte[] AckTerm = "+TERM".getBytes();
+    private static final byte[] AckNextOne = "+NXT {\"batch\":1}".getBytes();
+
+    static final DateTimeFormatter rfc3339Formatter = DateTimeFormatter.ofPattern("yyyy-MM-dd'T'HH:mm:ssXXX");
+
+    public NatsMessage(String subject, String replyTo, byte[] data, boolean utf8mode) {
+        this(subject, replyTo, null, data, utf8mode);
+    }
+
+    public NatsMessage(Message message) {
+        this(message.getSubject(), message.getReplyTo(),
+                message.getHeaders(), message.getData(), message.isUtf8mode());
+    }
+
+    // Create a message to publish
+    public NatsMessage(String subject, String replyTo, Headers headers, byte[] data, boolean utf8mode) {
+
+        if (subject == null || subject.length() == 0) {
+            throw new IllegalArgumentException("Subject is required");
+        }
+
+        if (replyTo != null && replyTo.length() == 0) {
+            throw new IllegalArgumentException("ReplyTo cannot be the empty string");
+        }
+
+        kind = Kind.REGULAR;
+        this.subject = subject;
+        this.replyTo = replyTo;
+        this.headers = headers;
+        this.data = data;
+        this.utf8mode = utf8mode;
+
+        int replyToLen = replyTo == null ? 0 : replyTo.length();
+        dataLen = data == null ? 0 : data.length;
+        if (headers != null && !headers.isEmpty()) {
+            hdrLen = headers.serializedLength();
+        }
+        else {
+            hdrLen = 0;
+        }
+        totLen = hdrLen + dataLen;
+
+        // initialize the builder with a reasonable length, preventing resize in 99.9% of the cases
+        // 32 for misc + subject length doubled in case of utf8 mode + replyToLen + totLen (hdrLen + dataLen)
+        ByteArrayBuilder bab = new ByteArrayBuilder(32 + (subject.length() * 2) + replyToLen + totLen);
+
+        // protocol come first
+        if (hdrLen > 0) {
+            bab.append(HPUB_SP_BYTES);
+        }
+        else {
+            bab.append(PUB_SP_BYTES);
+        }
+
+        // next comes the subject
+        bab.append(subject, utf8mode ? UTF_8 : US_ASCII);
+        bab.appendSpace();
+
+        // reply to if it's there
+        if (replyToLen > 0) {
+            bab.append(replyTo);
+            bab.appendSpace();
+        }
+
+        // header length if there are headers
+        if (hdrLen > 0) {
+            bab.append(Integer.toString(hdrLen));
+            bab.appendSpace();
+        }
+
+        // payload length
+        bab.append(Integer.toString(totLen));
+
+        protocolBytes = bab.toByteArray();
+    }
+
+    // Create a protocol only message to publish
+    NatsMessage(byte[] protocol) {
+        this.kind = Kind.PROTOCOL;
+        this.protocolBytes = protocol == null ? EMPTY_BODY : protocol;
+    }
+
+    // Create an incoming message for a subscriber
+    // Doesn't check controlline size, since the server sent us the message
+    NatsMessage(String sid, String subject, String replyTo, int protocolLength) {
+        this.kind = Kind.INCOMING;
+        this.sid = sid;
+        this.subject = subject;
+        this.replyTo = replyTo;
+        this.protocolLineLength = protocolLength;
+        // headers and data are set later and sizes are calculated during those setters
+    }
+
+    boolean isProtocol() {
+        return kind == Kind.PROTOCOL;
+    }
+
+    // Will be null on an incoming message
+    byte[] getProtocolBytes() {
+        return this.protocolBytes;
+    }
+
+    int getControlLineLength() {
+        return (this.protocolBytes != null) ? this.protocolBytes.length + 2 : -1;
+    }
+
+    long getSizeInBytes() {
+        if (sizeInBytes == -1) {
+            sizeInBytes = protocolLineLength;
+            if (protocolBytes != null) {
+                sizeInBytes += protocolBytes.length;
+            }
+            if (hdrLen > 0) {
+                sizeInBytes += hdrLen + 2; // CRLF
+            }
+            if (data == null) {
+                sizeInBytes += 2; // CRLF
+            } else {
+                sizeInBytes += dataLen + 4; // CRLF
+            }
+        }
+        return sizeInBytes;
+    }
+
+    @Override
+    public String getSID() {
+        return this.sid;
+    }
+
+    void setReplyTo(String replyTo) {
+        this.replyTo = replyTo;
+    }
+
+    // Only for incoming messages, with no protocol bytes
+    void setHeaders(IncomingHeadersProcessor ihp) {
+        headers = ihp.getHeaders();
+        status = ihp.getStatus();
+        hdrLen = ihp.getSerializedLength();
+        totLen = hdrLen + dataLen;
+    }
+
+    // Only for incoming messages, with no protocol bytes
+    void setData(byte[] data) {
+        this.data = data;
+        dataLen = data.length;
+        totLen = hdrLen + dataLen;
+    }
+
+    void setSubscription(NatsSubscription sub) {
+        this.subscription = sub;
+    }
+
+    NatsSubscription getNatsSubscription() {
+        return this.subscription;
+    }
+
+    @Override
+    public Connection getConnection() {
+        return this.subscription == null ? null : this.subscription.connection;
+    }
+
+    @Override
+    public String getSubject() {
+        return this.subject;
+    }
+
+    @Override
+    public String getReplyTo() {
+        return this.replyTo;
+    }
+
+    byte[] getSerializedHeader() {
+        return headers == null ? null : headers.getSerialized();
+    }
+
+    @Override
+    public boolean hasHeaders() {
+        return headers != null;
+    }
+
+    @Override
+    public Headers getHeaders() {
+        return headers;
+    }
+
+    @Override
+    public boolean hasStatus() {
+        return status != null;
+    }
+
+    @Override
+    public Status getStatus() {
+        return status;
+    }
+
+    @Override
+    public byte[] getData() {
+        return this.data;
+    }
+
+    @Override
+    public boolean isUtf8mode() {
+        return utf8mode;
+    }
+
+    @Override
+    public Subscription getSubscription() {
+        return this.subscription;
+    }
+
+    private Connection getJetStreamValidatedConnection() {
+        if (!this.isJetStream()) {
+            throw new IllegalStateException("Message is not a jestream message");
+        }
+
+        if (getSubscription() == null) {
+            throw new IllegalStateException("Messages is not bound to a subcription.");
+        }
+
+        Connection c = getConnection();
+        if (c == null) {
+            throw new IllegalStateException("Message is not bound to a connection");
+        }
+        return c;
+
+    }
+
+    private void ackReply(byte[] ackType) {
+        try {
+            ackReply(ackType, Duration.ZERO);
+        } catch (InterruptedException e) {
+            // we should never get here, but satisfy the linters.
+            Thread.currentThread().interrupt();
+        } catch (TimeoutException e) {
+            // NOOP
+        }
+    }
+    
+    private boolean isPullMode() {
+        if (!(this.subscription instanceof NatsJetStreamSubscription)) {
+            return false;
+        }
+        return (((NatsJetStreamSubscription) this.subscription).pull > 0);
+    }
+
+    private void ackReply(byte[] ackType, Duration d) throws InterruptedException, TimeoutException {
+        if (!this.isJetStream()) {
+            throw new IllegalStateException("Message is not a jestream message");
+        }
+        if (d == null) {
+            throw new IllegalArgumentException("Duration cannot be null.");
+        }
+
+        boolean isSync = (d != Duration.ZERO);
+        Connection nc = getJetStreamValidatedConnection();
+
+        if (isPullMode()) {
+           if (Arrays.equals(ackType, AckAck)) {
+              nc.publish(replyTo, subscription.getSubject(), AckNext);
+           } else if (Arrays.equals(ackType, AckNak) || Arrays.equals(ackType, AckTerm)) {
+                nc.publish(replyTo, subscription.getSubject(), AckNextOne);
+           }
+           if (isSync && nc.request(replyTo, null, d) == null) {
+                throw new TimeoutException("Ack request next timed out.");
+           }
+
+        } else if (isSync && nc.request(replyTo, ackType, d) == null) {
+            throw new TimeoutException("Ack response timed out.");
+        } else {
+            nc.publish(replyTo, ackType);
+        }
+    }
+
+    @Override
+    public void ack() {
+        ackReply(AckAck);
+    }
+
+    @Override
+    public void ackSync(Duration d) throws InterruptedException, TimeoutException {
+        ackReply(AckAck, d);
+    }
+
+    @Override
+    public void nak(){
+        ackReply(AckNak);
+    }
+
+    @Override
+    public void inProgress() {
+        ackReply(AckProgress);
+    }
+
+    @Override
+    public void term() {
+        ackReply(AckTerm);
+    }
+
+    public void toDOackNextRequest(ZonedDateTime expiry, long batch, boolean noWait) {
+
+        if (batch < 0) {
+            throw new IllegalArgumentException();
+        }
+
+        Connection c = getConnection();
+        if (c == null) {
+            throw new IllegalStateException("Message is not bound to a connection");
+        }
+        
+        // minor optimization for the ack.
+        byte[] payload;
+        if (expiry == null && batch == 0 && !noWait) {
+            payload = AckNextEmptyPayload;
+        } else {
+            StringBuilder sb = new StringBuilder("+ACKNXT {");
+            if (expiry != null) {
+                String s = rfc3339Formatter.format(expiry);
+                sb.append("\"expires\" : \"" + s + "\",");
+            }
+            if (batch > 0) {
+                sb.append("\"batch\" : " + batch + ",");
+            }
+            if (noWait) {
+                sb.append("\"no_wait\" : true");
+            }
+            
+            // remove potential trailing ','
+            if (sb.codePointAt(sb.length()-1) == ',') {
+               sb.setLength(sb.length()-1);
+            }
+            
+            sb.append("}");
+            payload = sb.toString().getBytes();
+        }
+
+        c.publish(replyTo, subject, payload);
+    }
+
+    public MetaData metaData() {
+        if (this.jsMetaData == null) {
+            this.jsMetaData = new NatsJetstreamMetaData();
+        }
+        return this.jsMetaData;
+    }
+
+    public class NatsJetstreamMetaData implements Message.MetaData {
+
+        private String stream;
+        private String consumer;
+        private long delivered;
+        private long streamSeq;
+        private long consumerSeq;
+        private ZonedDateTime timestamp;
+        private long pending = -1;
+
+        private void throwNotJSMsgException(String subject) {
+            throw new IllegalArgumentException("Message is not a jetstream message.  ReplySubject: <" + subject + ">");
+        }
+
+        NatsJetstreamMetaData() {
+            if (!isJetStream()) {
+                throwNotJSMsgException(replyTo);
+            }
+
+            String[] parts = replyTo.split("\\.");
+            if (parts.length < 8 || parts.length > 9 || !"ACK".equals(parts[1])) {
+                throwNotJSMsgException(replyTo);
+            }
+
+            stream = parts[2];
+            consumer = parts[3];
+            delivered = Long.parseLong(parts[4]);
+            streamSeq = Long.parseLong(parts[5]);
+            consumerSeq = Long.parseLong(parts[6]);
+
+            // not so clever way to seperate nanos from seconds
+            long tsi = Long.parseLong(parts[7]);
+            long seconds = tsi / 1000000000;
+            int nanos = (int) (tsi - ((tsi / 1000000000) * 1000000000));
+            LocalDateTime ltd = LocalDateTime.ofEpochSecond(seconds, nanos, OffsetDateTime.now().getOffset());
+            timestamp = ZonedDateTime.of(ltd, ZoneId.systemDefault());
+
+            if (parts.length == 9) {
+                pending = Long.parseLong(parts[8]);
+            }
+        }
+
+        @Override
+        public String getStream() {
+            return stream;
+        }
+
+        @Override
+        public String getConsumer() {
+            return consumer;
+        }
+
+        @Override
+        public long deliveredCount() {
+            return delivered;
+        }
+
+        @Override
+        public long streamSequence() {
+            return streamSeq;
+        }
+
+        @Override
+        public long consumerSequence() {
+            return consumerSeq;
+        }
+
+        @Override
+        public long pendingCount() {
+            return pending;
+        }
+
+        @Override
+        public ZonedDateTime timestamp() {
+            return timestamp;
+        }
+    }
+
+    @Override
+    public boolean isJetStream() {
+        return replyTo != null && replyTo.startsWith("$JS");
+    }
+    
+    @Override
+    public String toString() {
+        String hdrString = headers == null ? "" : new String(headers.getSerialized(), US_ASCII).replace("\r", "+").replace("\n", "+");
+        return "NatsMessage:" +
+                "\n  subject='" + subject + '\'' +
+                "\n  replyTo='" + replyTo + '\'' +
+                "\n  data=" + (data == null ? null : new String(data, UTF_8)) +
+                "\n  utf8mode=" + utf8mode +
+                "\n  headers=" + hdrString +
+                "\n  sid='" + sid + '\'' +
+                "\n  protocolLineLength=" + protocolLineLength +
+                "\n  protocolBytes=" + (protocolBytes == null ? null : new String(protocolBytes, UTF_8)) +
+                "\n  kind=" + kind +
+                "\n  sizeInBytes=" + sizeInBytes +
+                "\n  hdrLen=" + hdrLen +
+                "\n  dataLen=" + dataLen +
+                "\n  totLen=" + totLen +
+                "\n  subscription=" + subscription +
+                "\n  next=" + next;
+    }
+
+    /**
+     * The builder is for building normal publish/request messages,
+     * as an option for client use developers instead of the normal constructor
+     */
+    public static class Builder {
+        String subject;
+        String replyTo;
+        Headers headers;
+        byte[] data;
+        boolean utf8mode;
+
+        /**
+         * Set the subject
+         *
+         * @param subject the subject
+         * @return the builder
+         */
+        public Builder subject(final String subject) {
+            this.subject = subject;
+            return this;
+        }
+
+        /**
+         * Set the reply to
+         *
+         * @param replyTo the reply to
+         * @return the builder
+         */
+        public Builder replyTo(final String replyTo) {
+            this.replyTo = replyTo;
+            return this;
+        }
+
+        /**
+         * Set the headers
+         *
+         * @param headers the headers
+         * @return the builder
+         */
+        public Builder headers(final Headers headers) {
+            this.headers = headers;
+            return this;
+        }
+
+        /**
+         * Set the data from a string
+         *
+         * @param data the data string
+         * @param charset the charset, for example {@code StandardCharsets.UTF_8}
+         * @return the builder
+         */
+        public Builder data(final String data, final Charset charset) {
+            //
+            this.data = data.getBytes(charset);
+            return this;
+        }
+
+        /**
+         * Set the data from a byte array. null data is left as is
+         *
+         * @param data the data
+         * @return the builder
+         */
+        public Builder dataKeepNull(final byte[] data) {
+            this.data = data;
+            return this;
+        }
+
+        /**
+         * Set the data from a byte array. null data changed to empty byte array
+         *
+         * @param data the data
+         * @return the builder
+         */
+        public Builder dataOrEmpty(final byte[] data) {
+            this.data = data == null ? EMPTY_BODY : data;
+            return this;
+        }
+
+        /**
+         * Set if the subject should be treated as utf
+         *
+         * @param utf8mode true if utf8 mode for subject
+         * @return the builder
+         */
+        public Builder utf8mode(final boolean utf8mode) {
+            this.utf8mode = utf8mode;
+            return this;
+        }
+
+        /**
+         * Build the {@code NatsMessage} object
+         *
+         * @return the {@code NatsMessage}
+         */
+        public NatsMessage build() {
+            return new NatsMessage(subject, replyTo, headers, data, utf8mode);
+        }
+    }
+}